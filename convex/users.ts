--- conflicted
+++ resolved
@@ -1718,11 +1718,7 @@
     physicalStatus: v.optional(
       v.union(
         v.literal("normal"),
-<<<<<<< HEAD
-        v.literal("physically-challenged"),
-=======
         v.literal("differently-abled"),
->>>>>>> f5ebc878
         v.literal("")
       )
     ),
