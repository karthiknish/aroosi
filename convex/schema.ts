--- conflicted
+++ resolved
@@ -16,11 +16,7 @@
     googleId: v.optional(v.string()), // For Google OAuth users
     emailVerified: v.optional(v.boolean()),
     createdAt: v.optional(v.number()),
-<<<<<<< HEAD
-    // Added to support token rotation/versioning across refresh tokens
-=======
     // Session management: single-use refresh token rotation counter
->>>>>>> f5ebc878
     refreshVersion: v.optional(v.number()),
   })
     .index("by_email", ["email"])
