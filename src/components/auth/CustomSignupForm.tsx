--- conflicted
+++ resolved
@@ -161,17 +161,6 @@
         profileKeys: Object.keys(normalizedProfile || {}),
       });
 
-<<<<<<< HEAD
-      if (result.success) {
-        console.log("Signed up. Skipping profile create redirect in dev.");
-        // setShowOTPForm(true); // 🔒 OTP commented
-        if (onComplete) {
-          try {
-            onComplete();
-            router.push("/success");
-          } catch (err) {
-            console.error("onComplete failed", err);
-=======
       // POST to unified signup route which atomically creates user+profile in Convex
       const res = await fetch("/api/auth/signup", {
         method: "POST",
@@ -239,7 +228,6 @@
           } else {
             userMsg =
               "Invalid input data. Please review your details and try again.";
->>>>>>> f5ebc878
           }
           showErrorToast(userMsg);
           setIsLoading(false);
